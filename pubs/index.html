---
layout: default
title: Publications
---

<section class="content">
  <div>
	<div id="pagetitle"> Publications </div>
	<ul id="bodyul">
<<<<<<< HEAD
		<li id="bodyli"> O’Leary T, <b>Williams AH</b>, Caplan JS, Marder E (in press). Correlations in ion channel expression emerge from homeostatic regulation mechanisms. <i>Proc Natl Acad Sci.</i> </li>
		<li id="bodyli"> <b>Williams AH</b>, Kwiatkoswki MA, Mortimer AL, Marder E, Zeeman ML, Dickinson PS (2013). Animal-to-animal variability in the phasing of the crustacean cardiac motor pattern: an experimental and computational analysis. <i>J Neurophysiol.</i> 109: 2451-65. <a id="textlink" href="http://www.ncbi.nlm.nih.gov/pubmed/23446690">[pubmed]</a> </li>
=======
		<li id="bodyli"> <b>Williams AH</b>, Calkins A, O'Leary T, Symonds R, Marder E, Dickinson PS (submitted). The neuromuscular transform of the lobster cardiac system explains the opposing effects of a neuromodulator on muscle output.</li>
		<li id="bodyli"> O’Leary T, <b>Williams AH</b>, Caplan JS, Marder E (2013). Correlations in ion channel expression emerge from homeostatic regulation mechanisms.<i>Proc Natl Acad Sci USA.</i> 110(28):E2645-54. <a id="textlink" href="http://www.pnas.org/content/110/28/E2645.long" target="_blank">[direct link]</a> </li>
		<li id="bodyli"> <b>Williams AH</b>, Kwiatkoswki MA, Mortimer AL, Marder E, Zeeman ML, Dickinson PS (2013). Animal-to-animal variability in the phasing of the crustacean cardiac motor pattern: an experimental and computational analysis. <i>J Neurophysiol.</i> 109: 2451-65. <a id="textlink" href="http://www.ncbi.nlm.nih.gov/pubmed/23446690" target="_blank">[pubmed]</a> </li>
>>>>>>> bfe4145c
		<li id="bodyli"> <b>Williams AH</b>, O’Leary T, Marder E (2013). Homeostatic Regulation of Neuronal Excitability. <i>Scholarpedia</i>, 8(1):1656. <a id="textlink" href="http://www.scholarpedia.org/article/Homeostatic_Regulation_of_Neuronal_Excitability" target="_blank">[direct link]</a>  </li>
	</ul>
    </p>
  </div>
  
</section><|MERGE_RESOLUTION|>--- conflicted
+++ resolved
@@ -7,14 +7,9 @@
   <div>
 	<div id="pagetitle"> Publications </div>
 	<ul id="bodyul">
-<<<<<<< HEAD
-		<li id="bodyli"> O’Leary T, <b>Williams AH</b>, Caplan JS, Marder E (in press). Correlations in ion channel expression emerge from homeostatic regulation mechanisms. <i>Proc Natl Acad Sci.</i> </li>
-		<li id="bodyli"> <b>Williams AH</b>, Kwiatkoswki MA, Mortimer AL, Marder E, Zeeman ML, Dickinson PS (2013). Animal-to-animal variability in the phasing of the crustacean cardiac motor pattern: an experimental and computational analysis. <i>J Neurophysiol.</i> 109: 2451-65. <a id="textlink" href="http://www.ncbi.nlm.nih.gov/pubmed/23446690">[pubmed]</a> </li>
-=======
 		<li id="bodyli"> <b>Williams AH</b>, Calkins A, O'Leary T, Symonds R, Marder E, Dickinson PS (submitted). The neuromuscular transform of the lobster cardiac system explains the opposing effects of a neuromodulator on muscle output.</li>
 		<li id="bodyli"> O’Leary T, <b>Williams AH</b>, Caplan JS, Marder E (2013). Correlations in ion channel expression emerge from homeostatic regulation mechanisms.<i>Proc Natl Acad Sci USA.</i> 110(28):E2645-54. <a id="textlink" href="http://www.pnas.org/content/110/28/E2645.long" target="_blank">[direct link]</a> </li>
 		<li id="bodyli"> <b>Williams AH</b>, Kwiatkoswki MA, Mortimer AL, Marder E, Zeeman ML, Dickinson PS (2013). Animal-to-animal variability in the phasing of the crustacean cardiac motor pattern: an experimental and computational analysis. <i>J Neurophysiol.</i> 109: 2451-65. <a id="textlink" href="http://www.ncbi.nlm.nih.gov/pubmed/23446690" target="_blank">[pubmed]</a> </li>
->>>>>>> bfe4145c
 		<li id="bodyli"> <b>Williams AH</b>, O’Leary T, Marder E (2013). Homeostatic Regulation of Neuronal Excitability. <i>Scholarpedia</i>, 8(1):1656. <a id="textlink" href="http://www.scholarpedia.org/article/Homeostatic_Regulation_of_Neuronal_Excitability" target="_blank">[direct link]</a>  </li>
 	</ul>
     </p>
